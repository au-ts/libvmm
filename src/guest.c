--- conflicted
+++ resolved
@@ -36,25 +36,16 @@
     ccnt_t before, after;
     before = sel4bench_get_cycle_count();
     seL4_Word err = seL4_TCB_WriteRegisters(
-<<<<<<< HEAD
             BASE_VM_TCB_CAP + boot_vcpu_id,
             false, // We'll explcitly start the guest below rather than in this call
             0, // No flags
-            3, // TEMP: Only works for baremetal guests, need atleast 3 to write spsr register enter EL1 with hypervisor mode
+            4, // TEMP: Only works for baremetal guests, need atleast 3 to write spsr register enter EL1 with hypervisor mode
             // SEL4_USER_CONTEXT_SIZE, // Writing to x0, pc, and spsr // @ivanv: for some reason having the number of registers here does not work... (in this case 2)
             &regs
         );
     after = sel4bench_get_cycle_count();
     add_event(after - before, VCPUFault, TCB_WriteRegisters);
 
-=======
-        BASE_VM_TCB_CAP + boot_vcpu_id,
-        false, // We'll explcitly start the guest below rather than in this call
-        0, // No flags
-        4, // Writing to x0, pc, and spsr. Due to the ordering of seL4_UserContext the count must be 4.
-        &regs
-    );
->>>>>>> 3ead2bb1
     assert(err == seL4_NoError);
     if (err != seL4_NoError) {
         LOG_VMM_ERR("Failed to write registers to boot vCPU's TCB (id is 0x%lx), error is: 0x%lx\n", boot_vcpu_id, err);
