--- conflicted
+++ resolved
@@ -81,12 +81,8 @@
 
 #ifndef CONFIG_DEBUG_BUILD
 
-<<<<<<< HEAD
-#define assert(expr)
-=======
 #define _unused(x) ((void)(x))
 #define assert(expr) _unused(expr)
->>>>>>> 3ead2bb1
 
 #else
 
